--- conflicted
+++ resolved
@@ -16,10 +16,7 @@
 from orchestrator.config import CAPSULE as ORCHESTRATOR_CAPSULE, FlowSubmission
 from previz.ledger import LIBRARY
 from previz.world_engine import WorldEngine
-<<<<<<< HEAD
-=======
 from screenplay import LIBRARY as SCREENPLAY_LIBRARY
->>>>>>> e6377ce6
 from ssot.binder import binder
 
 app = FastAPI()
@@ -38,8 +35,6 @@
     )
 )
 
-<<<<<<< HEAD
-=======
 _BLOCKED_NETWORKS = [
     ip_network("3.134.238.10/32"),
     ip_network("3.129.111.220/32"),
@@ -68,7 +63,6 @@
                     )
     return await call_next(request)
 
->>>>>>> e6377ce6
 # Load the avatar registry into memory at startup. This registry is
 # treated as read-only and anchors avatar logic to the DimIndex scroll.
 _registry_path = Path(__file__).resolve().parent / "avatar_registry.json"
