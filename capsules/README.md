# Capsules

This directory contains declarative capsules that describe the canonical data contracts used by the Qube stack.

## `capsule.orbit.remix.mesh.novatrace.v1`

Defines the mesh-orbit propagation plan for the NovaTrace remix. The capsule captures the sealed rehearsal lineage, braid
stages, contributor bindings, and observability guardrails required before handing off to `capsule.echo.summary.novatrace.v1`.

<<<<<<< HEAD
## `capsule.echo.summary.novatrace.v1`

Fossilizes the NovaTrace remix into cockpit-readable layers with emotional annotations, export bundles, and council governance steps. Use it after the mesh orbit completes to render avatar halos, refusal flares, and HUD previews for lineage-grade review.

=======
>>>>>>> ef814d63
## `qube.telemetry.v1`

The `qube.telemetry.v1` capsule defines the cockpit view for the relay triangle (Proof → Flow → Execution). It specifies:

- **Streams** that ingest sealed SSOT roots, orchestrator checkpoints, and Sol.F1 acknowledgements.
- **Field catalog** entries for bundle hashes, avatars, quorum confidence, proof-flow drift, replay tokens, and latency measurements.
- **Dashboard layouts** including the node graph bindings and supporting widgets (time-series, histograms) used by PackNet/TAMS visualizations.
- **Alert guardrails** that trigger Dot rollbacks or council pings when quorum, drift, or replay invariants fall out of tolerance.

Use the schema to validate telemetry payloads and to bootstrap the dashboard configuration for observability tooling. The example embedded in the schema demonstrates how to wire live Kafka, NATS, and HTTPS feeds into a unified cockpit.

## `capsule.rehearsal.scrollstream.v1`

The rehearsal scrollstream capsule sequences the Celine → Luma → Dot audit loop and records each handoff as staged ledger entries. Pair it with the HUD rehearsal hook in `docs/rehearsal_scrollstream_capsule.md` to surface a one-click smoke test inside dashboards before the capsule is sealed.<|MERGE_RESOLUTION|>--- conflicted
+++ resolved
@@ -7,13 +7,10 @@
 Defines the mesh-orbit propagation plan for the NovaTrace remix. The capsule captures the sealed rehearsal lineage, braid
 stages, contributor bindings, and observability guardrails required before handing off to `capsule.echo.summary.novatrace.v1`.
 
-<<<<<<< HEAD
 ## `capsule.echo.summary.novatrace.v1`
 
 Fossilizes the NovaTrace remix into cockpit-readable layers with emotional annotations, export bundles, and council governance steps. Use it after the mesh orbit completes to render avatar halos, refusal flares, and HUD previews for lineage-grade review.
 
-=======
->>>>>>> ef814d63
 ## `qube.telemetry.v1`
 
 The `qube.telemetry.v1` capsule defines the cockpit view for the relay triangle (Proof → Flow → Execution). It specifies:
