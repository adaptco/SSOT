"""PreViz motion ledger capsule utilities and discovery."""
from __future__ import annotations

import json
from dataclasses import dataclass
from functools import lru_cache
from pathlib import Path
from typing import Dict, List

from pydantic import BaseModel, Field, validator


class SubjectPose(BaseModel):
    """Pose vector for a subject (car/avatar) in a frame."""

    x: float
    y: float
    yaw: float


class CameraState(BaseModel):
    """Camera transform metadata for a frame."""

    pan: float
    tilt: float
    zoom: float


class MotionFrame(BaseModel):
    """One frame in the motion ledger."""

    frame: int
    cars: Dict[str, SubjectPose] = Field(default_factory=dict)
    camera: CameraState


class MotionLedger(BaseModel):
    """Full ledger for a scene."""

    capsule_id: str
    scene: str
    fps: int
    frames: List[MotionFrame]
    style_capsules: List[str] = Field(default_factory=list)

    @validator("frames")
    def ensure_sorted_frames(cls, value: List[MotionFrame]) -> List[MotionFrame]:
        return sorted(value, key=lambda frame: frame.frame)

    def duration_seconds(self) -> float:
        if not self.frames:
            return 0.0
        first_frame = self.frames[0].frame
        last_frame = self.frames[-1].frame
<<<<<<< HEAD
        if last_frame < first_frame:
            return 0.0
=======
        return last_frame / max(self.fps, 1)
        first_frame = self.frames[0].frame
        last_frame = self.frames[-1].frame
>>>>>>> 4cbf3a6d
        return (last_frame - first_frame) / max(self.fps, 1)

    def track_for(self, car_id: str) -> List[SubjectPose]:
        return [frame.cars[car_id] for frame in self.frames if car_id in frame.cars]

    def summary(self) -> Dict[str, object]:
        return {
            "scene": self.scene,
            "fps": self.fps,
            "capsule_id": self.capsule_id,
            "style_capsules": self.style_capsules,
            "frames": len(self.frames),
            "duration_seconds": self.duration_seconds(),
        }


@dataclass
class LedgerSummary:
    scene: str
    path: Path
    metadata: Dict[str, object]


class PrevizLibrary:
    """Helper that discovers and caches ledger capsules from disk."""

    def __init__(self, root: Path):
        self._root = root
        self._cache: Dict[str, MotionLedger] = {}
        self._index: Dict[str, Path] = {}
        self._load_index()

    def _load_index(self) -> None:
        for path in sorted(self._root.glob("*.json")):
            with path.open("r", encoding="utf-8") as handle:
                payload = json.load(handle)
            ledger = MotionLedger.parse_obj(payload)
            self._cache[ledger.scene] = ledger
            self._index[ledger.scene] = path

    def list_summaries(self) -> List[LedgerSummary]:
        summaries: List[LedgerSummary] = []
        for scene, path in self._index.items():
            summaries.append(
                LedgerSummary(scene=scene, path=path, metadata=self._cache[scene].summary())
            )
        return summaries

    def get_ledger(self, scene: str) -> MotionLedger:
        if scene not in self._cache:
            raise KeyError(f"scene '{scene}' not found in PreViz library")
        return self._cache[scene]


@lru_cache()
def load_library() -> PrevizLibrary:
    root = Path(__file__).resolve().parents[1] / "data" / "previz"
    return PrevizLibrary(root)


LIBRARY = load_library()

__all__ = [
    "CameraState",
    "MotionFrame",
    "MotionLedger",
    "PrevizLibrary",
    "SubjectPose",
    "LIBRARY",
    "load_library",
]<|MERGE_RESOLUTION|>--- conflicted
+++ resolved
@@ -52,14 +52,11 @@
             return 0.0
         first_frame = self.frames[0].frame
         last_frame = self.frames[-1].frame
-<<<<<<< HEAD
         if last_frame < first_frame:
             return 0.0
-=======
         return last_frame / max(self.fps, 1)
         first_frame = self.frames[0].frame
         last_frame = self.frames[-1].frame
->>>>>>> 4cbf3a6d
         return (last_frame - first_frame) / max(self.fps, 1)
 
     def track_for(self, car_id: str) -> List[SubjectPose]:
