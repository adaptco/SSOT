"""PreViz motion ledger capsule utilities and discovery."""
from __future__ import annotations

import json
from dataclasses import dataclass
from functools import lru_cache
from pathlib import Path
from typing import Dict, List

from pydantic import BaseModel, Field, validator


class SubjectPose(BaseModel):
    """Pose vector for a subject (car/avatar) in a frame."""

    x: float
    y: float
    yaw: float


class CameraState(BaseModel):
    """Camera transform metadata for a frame."""

    pan: float
    tilt: float
    zoom: float


class MotionFrame(BaseModel):
    """One frame in the motion ledger."""

    frame: int
    cars: Dict[str, SubjectPose] = Field(default_factory=dict)
    camera: CameraState


class MotionLedger(BaseModel):
    """Full ledger for a scene."""

    capsule_id: str
    scene: str
    fps: int
    frames: List[MotionFrame]
    style_capsules: List[str] = Field(default_factory=list)

    @validator("frames")
    def ensure_sorted_frames(cls, value: List[MotionFrame]) -> List[MotionFrame]:
        return sorted(value, key=lambda frame: frame.frame)

    def duration_seconds(self) -> float:
        if not self.frames:
            return 0.0
        first_frame = self.frames[0].frame
        last_frame = self.frames[-1].frame
<<<<<<< HEAD
=======
        return last_frame / max(self.fps, 1)
        first_frame = self.frames[0].frame
        last_frame = self.frames[-1].frame
>>>>>>> 8102639f
        return (last_frame - first_frame) / max(self.fps, 1)

    def track_for(self, car_id: str) -> List[SubjectPose]:
        return [frame.cars[car_id] for frame in self.frames if car_id in frame.cars]

    def summary(self) -> Dict[str, object]:
        return {
            "scene": self.scene,
            "fps": self.fps,
            "capsule_id": self.capsule_id,
            "style_capsules": self.style_capsules,
            "frames": len(self.frames),
            "duration_seconds": self.duration_seconds(),
        }


@dataclass
class LedgerSummary:
    scene: str
    path: Path
    metadata: Dict[str, object]


class PrevizLibrary:
    """Helper that discovers and caches ledger capsules from disk."""

    def __init__(self, root: Path):
        self._root = root
        self._cache: Dict[str, MotionLedger] = {}
        self._index: Dict[str, Path] = {}
        self._load_index()

    def _load_index(self) -> None:
        for path in sorted(self._root.glob("*.json")):
            with path.open("r", encoding="utf-8") as handle:
                payload = json.load(handle)
            ledger = MotionLedger.parse_obj(payload)
            self._cache[ledger.scene] = ledger
            self._index[ledger.scene] = path

    def list_summaries(self) -> List[LedgerSummary]:
        summaries: List[LedgerSummary] = []
        for scene, path in self._index.items():
            summaries.append(
                LedgerSummary(scene=scene, path=path, metadata=self._cache[scene].summary())
            )
        return summaries

    def get_ledger(self, scene: str) -> MotionLedger:
        if scene not in self._cache:
            raise KeyError(f"scene '{scene}' not found in PreViz library")
        return self._cache[scene]


@lru_cache()
def load_library() -> PrevizLibrary:
    root = Path(__file__).resolve().parents[1] / "data" / "previz"
    return PrevizLibrary(root)


LIBRARY = load_library()

__all__ = [
    "CameraState",
    "MotionFrame",
    "MotionLedger",
    "PrevizLibrary",
    "SubjectPose",
    "LIBRARY",
    "load_library",
]<|MERGE_RESOLUTION|>--- conflicted
+++ resolved
@@ -52,12 +52,9 @@
             return 0.0
         first_frame = self.frames[0].frame
         last_frame = self.frames[-1].frame
-<<<<<<< HEAD
-=======
         return last_frame / max(self.fps, 1)
         first_frame = self.frames[0].frame
         last_frame = self.frames[-1].frame
->>>>>>> 8102639f
         return (last_frame - first_frame) / max(self.fps, 1)
 
     def track_for(self, car_id: str) -> List[SubjectPose]:
